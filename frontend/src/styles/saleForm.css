/* frontend/src/styles/saleForm.css */

.product-search-select {
    position: relative;
}

.product-search-select__results {
    position: absolute;
    z-index: 1000;
    width: 100%;
    max-height: 260px;
    overflow-y: auto;
    margin-top: 0.25rem;
}

.sale-items {
    display: flex;
    flex-direction: column;
    gap: 1rem;
    margin-bottom: 1.5rem;
}

.sale-items__header {
    display: grid;
    grid-template-columns: 2fr repeat(5, minmax(120px, 1fr)) 1.1fr 48px;
    align-items: center;
    font-size: 0.75rem;
    text-transform: uppercase;
    letter-spacing: 0.04em;
    font-weight: 600;
    color: #6c757d;
    padding: 0.5rem 1rem;
    background: #f8f9fa;
    border-radius: 0.75rem;
}

.sale-items__row {
    display: grid;
    grid-template-columns: 2fr repeat(5, minmax(120px, 1fr)) 1.1fr 48px;
    gap: 1rem;
    align-items: center;
    padding: 1rem;
    background: #fff;
    border: 1px solid #e9ecef;
    border-radius: 1rem;
    box-shadow: 0 8px 24px -12px rgba(15, 23, 42, 0.35);
    transition: box-shadow 0.2s ease, transform 0.2s ease;
}

.sale-items__row:hover {
    transform: translateY(-2px);
    box-shadow: 0 12px 28px -12px rgba(15, 23, 42, 0.4);
}

.sale-items__cell {
    display: flex;
    flex-direction: column;
    gap: 0.35rem;
}

.sale-items__cell--product {
    gap: 0;
}

.sale-items__product {
    display: flex;
    gap: 1rem;
}

.sale-items__product-details {
    flex: 1;
}

.sale-items__meta {
    display: flex;
    flex-wrap: wrap;
    gap: 0.75rem;
    font-size: 0.8rem;
    color: #6c757d;
}

.sale-items__meta span::before {
    content: '';
    display: inline-block;
    width: 4px;
    height: 4px;
    background: currentColor;
    border-radius: 50%;
    margin-right: 0.5rem;
}

.sale-items__meta span:first-child::before {
    display: none;
}

.sale-items__input-group {
    position: relative;
    display: flex;
    align-items: center;
}

.sale-items__input-group .form-control {
    padding-right: 3rem;
}

.sale-items__input-addon {
    position: absolute;
    right: 0.75rem;
    font-size: 0.8rem;
    color: #6c757d;
    pointer-events: none;
}

.sale-items__cell--total {
    font-weight: 600;
    font-size: 1.05rem;
}

.sale-items__cell--actions {
    display: flex;
    justify-content: flex-end;
}

.sale-items__add {
    border-style: dashed;
    font-weight: 600;
}

.sale-form__product-thumb {
    width: 72px;
    height: 72px;
    flex-shrink: 0;
    display: flex;
    align-items: center;
    justify-content: center;
    background: #f1f3f5;
    border: 1px dashed #ced4da;
    border-radius: 0.5rem;
    overflow: hidden;
    font-size: 0.75rem;
    color: #6c757d;
    text-align: center;
    padding: 0.25rem;
}

.sale-form__product-thumb img,
.sale-form__product-thumb .img-thumbnail {
    width: 100%;
    height: 100%;
    object-fit: cover;
}

.sale-form__product-placeholder {
    padding: 0.25rem;
}

@media (max-width: 768px) {
    .sale-items__header {
        display: none;
    }

    .sale-items__row {
        grid-template-columns: 1fr;
        padding: 1rem;
        gap: 1.25rem;
    }

    .sale-items__cell::before {
        content: attr(data-label);
        display: block;
        font-size: 0.7rem;
        text-transform: uppercase;
        letter-spacing: 0.04em;
        color: #6c757d;
        margin-bottom: 0.25rem;
        font-weight: 600;
    }

    .sale-items__cell--actions {
        justify-content: flex-start;
    }

    .sale-items__input-group .form-control {
        padding-right: 2.5rem;
    }

    .sale-form__product-thumb {
        width: 56px;
        height: 56px;
    }
}

/* New layout inspired by Bizim Hesap */

.sale-form__container {
    padding-top: 1rem;
    padding-bottom: 2rem;
}

.sale-form__layout {
    row-gap: 1.5rem;
}

.sale-form__sidebar-card {
    border: none;
    border-radius: 1.25rem;
    overflow: hidden;
    box-shadow: 0 20px 60px -32px rgba(15, 23, 42, 0.45);
    background: #f3f7ff;
}

.sale-form__sidebar-card .card-header {
    background: linear-gradient(135deg, #3a7bd5 0%, #3a6073 100%);
    color: #fff;
    padding: 1.5rem;
<<<<<<< HEAD
=======
    display: flex;
    align-items: flex-start;
    justify-content: space-between;
    gap: 1rem;
    flex-wrap: wrap;
}

.sale-form__sidebar-header {
    display: flex;
    align-items: flex-start;
    justify-content: space-between;
    width: 100%;
    gap: 1rem;
    flex-wrap: wrap;
>>>>>>> 8634f70f
}

.sale-form__sidebar-title {
    display: flex;
    flex-direction: column;
    gap: 0.25rem;
}

.sale-form__sidebar-label {
    font-size: 0.8rem;
    text-transform: uppercase;
    letter-spacing: 0.08em;
    opacity: 0.85;
}

<<<<<<< HEAD
=======
.sale-form__mode-toggle {
    display: inline-flex;
    gap: 0.5rem;
}

.sale-form__mode-toggle .btn {
    border-radius: 999px;
    font-weight: 600;
    padding-inline: 1.1rem;
    box-shadow: 0 12px 20px -14px rgba(15, 23, 42, 0.6);
}

.sale-form__mode-toggle .btn-outline-light {
    color: #fff;
    border-color: rgba(255, 255, 255, 0.6);
}

.sale-form__mode-toggle .btn-outline-light:hover,
.sale-form__mode-toggle .btn-outline-light:focus {
    color: #1e293b;
    background: #fff;
}

>>>>>>> 8634f70f
.sale-form__sidebar-entity {
    font-size: 1.35rem;
    font-weight: 600;
}

.sale-form__sidebar-card .card-body {
    padding: 1.5rem;
}

.sale-form__entity-meta {
    display: flex;
    flex-wrap: wrap;
    gap: 0.75rem;
    font-size: 0.85rem;
    color: #46618a;
}

.sale-form__summary {
    background: #fff;
    border-radius: 1rem;
    padding: 1.25rem;
    box-shadow: inset 0 0 0 1px rgba(58, 123, 213, 0.08);
    display: flex;
    flex-direction: column;
    gap: 0.75rem;
}

.sale-form__summary-row {
    display: flex;
    justify-content: space-between;
    font-size: 0.95rem;
    color: #334155;
}

.sale-form__summary-row--strong {
    font-weight: 700;
    font-size: 1.05rem;
}

.sale-form__sidebar-card .card-footer {
    background: transparent;
    border-top: none;
    padding: 1.5rem;
}

.sale-form__items-card {
    border: none;
    border-radius: 1.25rem;
    box-shadow: 0 30px 60px -40px rgba(15, 23, 42, 0.5);
}

.sale-form__items-card .card-header {
    padding: 1.5rem;
    background: #fff;
    border-bottom: 1px solid rgba(148, 163, 184, 0.25);
}

.sale-form__items-header {
    display: flex;
    align-items: center;
    justify-content: space-between;
    flex-wrap: wrap;
    gap: 1rem;
}

.sale-form__quick-add {
    display: flex;
    align-items: center;
    gap: 1rem;
    flex-wrap: wrap;
}

.sale-form__items-card .card-body {
    padding: 1.5rem;
    background: linear-gradient(180deg, #f8fbff 0%, #eef3fb 100%);
}

.sale-items-table {
    border-collapse: separate;
    border-spacing: 0 0.75rem;
}

.sale-items-table thead th {
    font-size: 0.75rem;
    text-transform: uppercase;
    letter-spacing: 0.08em;
    color: #64748b;
    border-bottom: none;
    padding-bottom: 0.75rem;
}

.sale-items-table tbody tr {
    background: #fff;
    box-shadow: 0 18px 36px -28px rgba(30, 64, 175, 0.45);
    border-radius: 1rem;
}

.sale-items-table tbody tr td {
    padding: 1rem 1.25rem;
    vertical-align: middle;
}

.sale-items-table tbody tr td:first-child {
    border-top-left-radius: 1rem;
    border-bottom-left-radius: 1rem;
}

.sale-items-table tbody tr td:last-child {
    border-top-right-radius: 1rem;
    border-bottom-right-radius: 1rem;
}

.sale-items-table__product {
    display: flex;
    flex-direction: column;
    gap: 0.35rem;
}

.sale-items-table__name {
    font-weight: 600;
    color: #1e293b;
}

.sale-items-table__meta {
    display: flex;
    flex-wrap: wrap;
    gap: 0.75rem;
    font-size: 0.8rem;
    color: #64748b;
}

.sale-items-table__meta span::before {
    content: '';
    display: inline-block;
    width: 4px;
    height: 4px;
    border-radius: 50%;
    background: currentColor;
    margin-right: 0.35rem;
}

.sale-items-table__meta span:first-child::before {
    display: none;
}

.sale-items-table__actions {
    display: flex;
    justify-content: flex-end;
    gap: 0.5rem;
}

.sale-form__modal .modal-content {
    border-radius: 1.25rem;
    border: none;
    box-shadow: 0 28px 60px -32px rgba(15, 23, 42, 0.45);
}

.sale-form__modal-product {
    display: flex;
    gap: 1.5rem;
    align-items: flex-start;
}

.sale-form__modal-image {
    width: 96px;
    height: 96px;
    border-radius: 1rem;
    background: #edf2ff;
    display: flex;
    align-items: center;
    justify-content: center;
    overflow: hidden;
    color: #64748b;
    font-size: 0.75rem;
    text-transform: uppercase;
    letter-spacing: 0.04em;
}

.sale-form__modal-image img {
    width: 100%;
    height: 100%;
    object-fit: cover;
}

.sale-form__modal-info {
    flex: 1;
    display: flex;
    flex-direction: column;
    gap: 0.75rem;
}

.sale-form__modal-meta {
    display: flex;
    flex-wrap: wrap;
    gap: 0.75rem;
    font-size: 0.85rem;
    color: #64748b;
}

.sale-form__modal-summary {
    display: flex;
    justify-content: flex-end;
    gap: 2rem;
    font-weight: 600;
    color: #1e293b;
}

.sale-form__modal-summary-label {
    display: block;
    font-size: 0.75rem;
    text-transform: uppercase;
    letter-spacing: 0.08em;
    color: #64748b;
}

.sale-form__modal-summary-value {
    font-size: 1.1rem;
}

@media (max-width: 992px) {
    .sale-form__items-header {
        flex-direction: column;
        align-items: stretch;
    }

    .sale-form__quick-add {
        flex-direction: column;
        align-items: stretch;
    }

    .sale-items-table tbody tr td {
        padding: 0.75rem 1rem;
    }
}

@media (max-width: 576px) {
    .sale-form__modal-product {
        flex-direction: column;
        align-items: center;
        text-align: center;
    }

    .sale-form__modal-info {
        align-items: center;
    }

    .sale-form__modal-summary {
        flex-direction: column;
        align-items: center;
        gap: 1rem;
    }
}<|MERGE_RESOLUTION|>--- conflicted
+++ resolved
@@ -213,8 +213,7 @@
     background: linear-gradient(135deg, #3a7bd5 0%, #3a6073 100%);
     color: #fff;
     padding: 1.5rem;
-<<<<<<< HEAD
-=======
+
     display: flex;
     align-items: flex-start;
     justify-content: space-between;
@@ -229,7 +228,6 @@
     width: 100%;
     gap: 1rem;
     flex-wrap: wrap;
->>>>>>> 8634f70f
 }
 
 .sale-form__sidebar-title {
@@ -245,8 +243,6 @@
     opacity: 0.85;
 }
 
-<<<<<<< HEAD
-=======
 .sale-form__mode-toggle {
     display: inline-flex;
     gap: 0.5rem;
@@ -270,7 +266,6 @@
     background: #fff;
 }
 
->>>>>>> 8634f70f
 .sale-form__sidebar-entity {
     font-size: 1.35rem;
     font-weight: 600;
