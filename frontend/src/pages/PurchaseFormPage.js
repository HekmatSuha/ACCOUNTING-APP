--- conflicted
+++ resolved
@@ -491,11 +491,9 @@
                                                 onClick={() => openCreateItemModal()}
                                                 disabled={!hasWarehouses}
                                             >
-<<<<<<< HEAD
+
                                                 Add new inventory item
-=======
-                                                Add new item
->>>>>>> aee48a6e
+
                                             </Button>
                                         </div>
                                         <Button
