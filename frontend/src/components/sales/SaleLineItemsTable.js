--- conflicted
+++ resolved
@@ -48,11 +48,9 @@
                                 onClick={onNewLine}
                                 disabled={!hasWarehouses}
                             >
-<<<<<<< HEAD
+
                                 Add new inventory item
-=======
-                                Add new item
->>>>>>> fa4f5d8a
+
                             </Button>
                         </div>
                         <Button
