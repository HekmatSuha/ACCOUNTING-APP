// frontend/src/components/AddPaymentModal.js

import React, { useState, useEffect } from 'react';
import { Modal, Button, Form, Alert } from 'react-bootstrap';
import axiosInstance from '../utils/axiosInstance';
import { getCurrencyOptions, loadCurrencyOptions } from '../config/currency';

// Helper function to get today's date in YYYY-MM-DD format
const getTodayDate = () => {
    const today = new Date();
    const yyyy = today.getFullYear();
    const mm = String(today.getMonth() + 1).padStart(2, '0'); // Months are 0-indexed
    const dd = String(today.getDate()).padStart(2, '0');
    return `${yyyy}-${mm}-${dd}`;
};

function AddPaymentModal({ show, handleClose, saleId, onPaymentAdded }) {
    const [paymentDate, setPaymentDate] = useState(getTodayDate());
    const [amount, setAmount] = useState('');
    const [method, setMethod] = useState('Cash');
    const [notes, setNotes] = useState('');
    const [accounts, setAccounts] = useState([]);
    const [account, setAccount] = useState('');
    const [accountCurrency, setAccountCurrency] = useState('');
    const [paymentCurrency, setPaymentCurrency] = useState('USD');
    const [customerCurrency, setCustomerCurrency] = useState('USD');
    const [exchangeRate, setExchangeRate] = useState(1);
    const [convertedAmount, setConvertedAmount] = useState('');
    const [error, setError] = useState('');
    const [currencyOptions, setCurrencyOptions] = useState([]);

    useEffect(() => {
        const fetchInitialData = async () => {
            try {
                const accountsRes = await axiosInstance.get('/accounts/');
                setAccounts(accountsRes.data);

                const saleRes = await axiosInstance.get(`/sales/${saleId}/`);
                const custRes = await axiosInstance.get(`/customers/${saleRes.data.customer}/`);
                setCustomerCurrency(custRes.data.currency);
                setPaymentCurrency(custRes.data.currency);
                setAccountCurrency(custRes.data.currency);

                const options = getCurrencyOptions();
                if (options.length === 0) {
                    const loadedOptions = await loadCurrencyOptions();
                    setCurrencyOptions(loadedOptions);
                } else {
                    setCurrencyOptions(options);
                }
            } catch (err) {
                console.error('Failed to fetch initial data:', err);
            }
        };
        fetchInitialData();
    }, [saleId]);

<<<<<<< HEAD
    useEffect(() => {
        if (account) {
            const acc = accounts.find(a => a.id === parseInt(account));
            if (acc) {
                setAccountCurrency(acc.currency);
                setPaymentCurrency(acc.currency);
            }
        } else {
            setAccountCurrency(customerCurrency);
            setPaymentCurrency(customerCurrency);
        }
    }, [account, accounts, customerCurrency]);

    useEffect(() => {
        const amt = parseFloat(amount) || 0;
        if (account && paymentCurrency !== accountCurrency) {
=======
    const selectedAccount = account ? accounts.find(a => a.id === parseInt(account)) : null;
    const accountCurrency = selectedAccount ? selectedAccount.currency : customerCurrency;

    useEffect(() => {
        const amt = parseFloat(amount) || 0;
        if (paymentCurrency !== accountCurrency) {
>>>>>>> ca7c08d4
            setConvertedAmount((amt * exchangeRate).toFixed(2));
        } else {
            setExchangeRate(1);
            setConvertedAmount(amount);
        }
<<<<<<< HEAD
    }, [amount, paymentCurrency, accountCurrency, account, exchangeRate]);
=======
    }, [amount, paymentCurrency, accountCurrency, exchangeRate]);
>>>>>>> ca7c08d4

    const handleSubmit = async (e) => {
        e.preventDefault();
        setError('');

        if (!amount || parseFloat(amount) <= 0) {
            setError('Please enter a valid amount.');
            return;
        }

        if (paymentCurrency !== accountCurrency && (!exchangeRate || exchangeRate <= 0)) {
            setError('Please provide a valid exchange rate.');
            return;
        }

        const paymentData = {
            payment_date: paymentDate,
            original_amount: parseFloat(amount),
            method,
            notes,
            original_currency: paymentCurrency,
        };

        if (account) {
            paymentData.account = account;
<<<<<<< HEAD
            if (paymentCurrency !== accountCurrency) {
                paymentData.account_exchange_rate = exchangeRate;
                paymentData.account_converted_amount = parseFloat(convertedAmount);
            }
=======
        }
        if (paymentCurrency !== accountCurrency) {
            paymentData.exchange_rate = exchangeRate;
>>>>>>> ca7c08d4
        }

        try {
            await axiosInstance.post(`/sales/${saleId}/payments/`, paymentData);
            onPaymentAdded();
            handleClose();
            // Clear form for next time
            setAmount('');
            setNotes('');
            setAccount('');
            setPaymentDate(getTodayDate()); // Reset date to today
        } catch (err) {
            console.error('Failed to add payment:', err);
            setError('Could not save the payment. Please try again.');
        }
    };

    return (
        <Modal show={show} onHide={handleClose} centered>
            <Modal.Header closeButton>
                <Modal.Title>Add New Payment</Modal.Title>
            </Modal.Header>
            <Modal.Body>
                {error && <Alert variant="danger">{error}</Alert>}
                <Form onSubmit={handleSubmit}>
                    <Form.Group className="mb-3" controlId="paymentDate">
                        <Form.Label>Payment Date</Form.Label>
                        <Form.Control
                            type="date"
                            value={paymentDate}
                            onChange={(e) => setPaymentDate(e.target.value)}
                            required
                        />
                    </Form.Group>
                    <Form.Group className="mb-3" controlId="paymentAmount">
                        <Form.Label>Amount</Form.Label>
                        <Form.Control
                            type="number"
                            step="0.01"
                            placeholder="Enter amount paid"
                            value={amount}
                            onChange={(e) => setAmount(e.target.value)}
                            required
                        />
                    </Form.Group>
                    <Form.Group className="mb-3" controlId="paymentMethod">
                        <Form.Label>Payment Method</Form.Label>
                        <Form.Select
                            value={method}
                            onChange={(e) => setMethod(e.target.value)}
                        >
                            <option value="Cash">Cash</option>
                            <option value="Bank">Bank Transfer</option>
                            <option value="Card">Credit/Debit Card</option>
                        </Form.Select>
                    </Form.Group>
                    <Form.Group className="mb-3" controlId="paymentAccount">
                        <Form.Label>Account</Form.Label>
                        <Form.Select
                            value={account}
                            onChange={(e) => setAccount(e.target.value)}
                        >
                            <option value="">No Account</option>
                            {accounts.map((acc) => (
                                <option key={acc.id} value={acc.id}>{acc.name} ({acc.currency})</option>
                            ))}
                        </Form.Select>
                    </Form.Group>
                    <Form.Group className="mb-3" controlId="paymentCurrency">
                        <Form.Label>Currency</Form.Label>
                        <Form.Select value={paymentCurrency} onChange={(e) => setPaymentCurrency(e.target.value)}>
                            {currencyOptions.map((c) => (
                                <option key={c} value={c}>{c}</option>
                            ))}
                        </Form.Select>
                    </Form.Group>
<<<<<<< HEAD
                    {account && paymentCurrency !== accountCurrency && (
=======
                    {paymentCurrency !== accountCurrency && (
>>>>>>> ca7c08d4
                        <>
                            <Form.Group className="mb-3" controlId="exchangeRate">
                                <Form.Label>Exchange Rate ({paymentCurrency} to {accountCurrency})</Form.Label>
                                <Form.Control
                                    type="number"
                                    step="0.0001"
                                    value={exchangeRate}
                                    onChange={(e) => setExchangeRate(parseFloat(e.target.value) || 0)}
<<<<<<< HEAD
=======
                                    required
>>>>>>> ca7c08d4
                                />
                            </Form.Group>
                            <Form.Group className="mb-3" controlId="convertedAmount">
                                <Form.Label>Converted Amount ({accountCurrency})</Form.Label>
                                <Form.Control type="number" value={convertedAmount} readOnly />
                            </Form.Group>
                        </>
                    )}
                    <Form.Group className="mb-3" controlId="paymentNotes">
                        <Form.Label>Notes (Optional)</Form.Label>
                        <Form.Control
                            as="textarea"
                            rows={3}
                            value={notes}
                            onChange={(e) => setNotes(e.target.value)}
                        />
                    </Form.Group>
                </Form>
            </Modal.Body>
            <Modal.Footer>
                <Button variant="secondary" onClick={handleClose}>
                    Cancel
                </Button>
                <Button variant="primary" onClick={handleSubmit}>
                    Save Payment
                </Button>
            </Modal.Footer>
        </Modal>
    );
}

export default AddPaymentModal;<|MERGE_RESOLUTION|>--- conflicted
+++ resolved
@@ -55,7 +55,7 @@
         fetchInitialData();
     }, [saleId]);
 
-<<<<<<< HEAD
+
     useEffect(() => {
         if (account) {
             const acc = accounts.find(a => a.id === parseInt(account));
@@ -72,24 +72,24 @@
     useEffect(() => {
         const amt = parseFloat(amount) || 0;
         if (account && paymentCurrency !== accountCurrency) {
-=======
+
     const selectedAccount = account ? accounts.find(a => a.id === parseInt(account)) : null;
     const accountCurrency = selectedAccount ? selectedAccount.currency : customerCurrency;
 
     useEffect(() => {
         const amt = parseFloat(amount) || 0;
         if (paymentCurrency !== accountCurrency) {
->>>>>>> ca7c08d4
+
             setConvertedAmount((amt * exchangeRate).toFixed(2));
         } else {
             setExchangeRate(1);
             setConvertedAmount(amount);
         }
-<<<<<<< HEAD
+
     }, [amount, paymentCurrency, accountCurrency, account, exchangeRate]);
-=======
+
     }, [amount, paymentCurrency, accountCurrency, exchangeRate]);
->>>>>>> ca7c08d4
+
 
     const handleSubmit = async (e) => {
         e.preventDefault();
@@ -115,16 +115,16 @@
 
         if (account) {
             paymentData.account = account;
-<<<<<<< HEAD
+
             if (paymentCurrency !== accountCurrency) {
                 paymentData.account_exchange_rate = exchangeRate;
                 paymentData.account_converted_amount = parseFloat(convertedAmount);
             }
-=======
+
         }
         if (paymentCurrency !== accountCurrency) {
             paymentData.exchange_rate = exchangeRate;
->>>>>>> ca7c08d4
+
         }
 
         try {
@@ -201,11 +201,11 @@
                             ))}
                         </Form.Select>
                     </Form.Group>
-<<<<<<< HEAD
+
                     {account && paymentCurrency !== accountCurrency && (
-=======
+
                     {paymentCurrency !== accountCurrency && (
->>>>>>> ca7c08d4
+
                         <>
                             <Form.Group className="mb-3" controlId="exchangeRate">
                                 <Form.Label>Exchange Rate ({paymentCurrency} to {accountCurrency})</Form.Label>
@@ -214,10 +214,10 @@
                                     step="0.0001"
                                     value={exchangeRate}
                                     onChange={(e) => setExchangeRate(parseFloat(e.target.value) || 0)}
-<<<<<<< HEAD
-=======
+
+
                                     required
->>>>>>> ca7c08d4
+
                                 />
                             </Form.Group>
                             <Form.Group className="mb-3" controlId="convertedAmount">
