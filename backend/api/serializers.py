# backend/api/serializers.py
from django.db import transaction
from django.db.models import F
from django.contrib.auth.models import User
from rest_framework import serializers
from decimal import Decimal
from .exchange_rates import get_exchange_rate
from .models import (
    Customer,
    ExpenseCategory,
    Sale,
    Payment,
    Product,
    SaleItem,
    SaleReturn,
    SaleReturnItem,
    Supplier,
    Expense,
    Purchase,
    PurchaseItem,
    PurchaseReturn,
    PurchaseReturnItem,
    BankAccount,
    Activity,
    Offer,
    OfferItem,
    CompanyInfo,
    CompanySettings,
)
from rest_framework.validators import UniqueValidator


class CompanyInfoSerializer(serializers.ModelSerializer):
    class Meta:
        model = CompanyInfo
        fields = ['name', 'address', 'phone', 'email', 'website', 'logo']


class CompanySettingsSerializer(serializers.ModelSerializer):
    class Meta:
        model = CompanySettings
        fields = ['base_currency']


class ActivitySerializer(serializers.ModelSerializer):
    user = serializers.StringRelatedField()

    class Meta:
        model = Activity
        fields = ['id', 'user', 'action_type', 'description', 'timestamp', 'object_repr']

class UserSerializer(serializers.ModelSerializer):
    class Meta:
        model = User
        fields = ['id', 'username', 'password']
        # This extra argument ensures the password is not returned in API responses
        extra_kwargs = {'password': {'write_only': True}}

    def create(self, validated_data):
        """Create and return a new user."""
        user = User.objects.create_user(
            username=validated_data['username'],
            password=validated_data['password']
        )
        return user
    
class CustomerSerializer(serializers.ModelSerializer):
    balance = serializers.DecimalField(max_digits=12, decimal_places=2, read_only=True)

    class Meta:
        model = Customer
        fields = ['id', 'name', 'email', 'phone', 'address', 'balance', 'currency', 'created_at', 'image']
        read_only_fields = ['created_by']


class SaleSerializer(serializers.ModelSerializer):
    class Meta:
        model = Sale
        fields = [
            'id',
            'customer',
            'supplier',
            'sale_date',
            'original_currency',
            'original_amount',
            'exchange_rate',
            'converted_amount',
            'total_amount',
            'details',
            'created_at',
            'invoice_number',
            'created_by',
        ]

class PaymentSerializer(serializers.ModelSerializer):
    customer = serializers.CharField(source='customer.name', read_only=True)
    account_name = serializers.CharField(source='account.name', read_only=True)

    class Meta:
        model = Payment
        fields = [
            'id',
            'payment_date',
            'original_amount',
            'original_currency',
            'exchange_rate',
            'converted_amount',
            'method',
            'notes',
            'account',
            'account_name',
            'created_at',
            'created_by',
            'customer',
        ]
        read_only_fields = ['created_by', 'customer', 'account_name', 'converted_amount']

    def validate(self, attrs):
        account = attrs.get('account') or (self.instance.account if self.instance else None)
        currency = attrs.get('original_currency') or (account.currency if account else None)
        if account and currency and account.currency != currency:
            raise serializers.ValidationError({'original_currency': 'Currency must match selected account currency.'})

        customer = self.context.get('customer') or (self.instance.customer if self.instance else None)
        if customer:
<<<<<<< HEAD
            attrs['currency'] = currency or customer.currency
            if attrs['currency'] != customer.currency:
                manual_rate = attrs.get('exchange_rate')
                try:
                    attrs['exchange_rate'] = get_exchange_rate(
                        attrs['currency'], customer.currency, manual_rate=manual_rate
                    )
                except ValueError:
                    raise serializers.ValidationError(
                        {'exchange_rate': 'Exchange rate required when currencies differ.'}
                    )
=======
            attrs['original_currency'] = currency or customer.currency
            if attrs['original_currency'] != customer.currency:
                exchange_rate = attrs.get('exchange_rate')
                if not exchange_rate or Decimal(str(exchange_rate)) <= 0:
                    raise serializers.ValidationError({'exchange_rate': 'Exchange rate required when currencies differ.'})
>>>>>>> ae1b18bb
            else:
                attrs['exchange_rate'] = Decimal('1')
        return attrs

class ProductSerializer(serializers.ModelSerializer):
    sku = serializers.CharField(
        max_length=100,
        required=False,
        allow_blank=True,
        allow_null=True,
    )
    image = serializers.ImageField(required=False, allow_null=True)

    class Meta:
        model = Product
        fields = ['id', 'name', 'description', 'sku', 'purchase_price', 'sale_price', 'stock_quantity', 'image']
        read_only_fields = ['created_by']

    def validate_sku(self, value):
        if not value:
            return None
        user = self.context['request'].user
        qs = Product.objects.filter(created_by=user, sku=value)
        if self.instance:
            qs = qs.exclude(pk=self.instance.pk)
        if qs.exists():
            raise serializers.ValidationError('A product with this SKU already exists.')
        return value

class SaleItemSerializer(serializers.ModelSerializer):
    product_name = serializers.CharField(source='product.name', read_only=True)
    class Meta:
        model = SaleItem
        fields = ['id', 'product', 'product_name', 'quantity', 'unit_price', 'line_total']

# This serializer is for CREATING sale items (only needs product ID)
class SaleItemWriteSerializer(serializers.ModelSerializer):
    product_id = serializers.IntegerField()
    class Meta:
        model = SaleItem
        fields = ['product_id', 'quantity', 'unit_price']

# This serializer is for READING a full sale
class SaleReadSerializer(serializers.ModelSerializer):
    items = SaleItemSerializer(many=True, read_only=True)
    customer_name = serializers.CharField(source='customer.name', read_only=True, allow_null=True)
    supplier_name = serializers.CharField(source='supplier.name', read_only=True, allow_null=True)
    class Meta:
        model = Sale
        fields = [
            'id',
            'customer',
            'customer_name',
            'supplier',
            'supplier_name',
            'sale_date',
            'invoice_number',
            'original_currency',
            'original_amount',
            'exchange_rate',
            'converted_amount',
            'total_amount',
            'items',
        ]

# This serializer is for CREATING a full sale
class SaleWriteSerializer(serializers.ModelSerializer):
    items = SaleItemWriteSerializer(many=True)  # Nested items
    customer_id = serializers.IntegerField(required=False)
    supplier_id = serializers.IntegerField(required=False)

    class Meta:
        model = Sale
        fields = ['customer_id', 'supplier_id', 'sale_date', 'items', 'invoice_number', 'details', 'original_currency', 'exchange_rate']

    def create(self, validated_data):
        items_data = validated_data.pop('items')
        customer_id = validated_data.pop('customer_id', None)
        supplier_id = validated_data.pop('supplier_id', None)
        if not customer_id and not supplier_id:
            raise serializers.ValidationError('customer_id or supplier_id required')
        if customer_id and supplier_id:
            raise serializers.ValidationError('Only one of customer_id or supplier_id may be provided.')
        created_by = self.context['request'].user

        with transaction.atomic():
            if not validated_data.get('invoice_number'):
                last_sale = (
                    Sale.objects.filter(created_by=created_by, invoice_number__isnull=False)
                    .order_by('-id')
                    .first()
                )
                if last_sale and last_sale.invoice_number and last_sale.invoice_number.isdigit():
                    next_number = int(last_sale.invoice_number) + 1
                else:
                    next_number = 1
                invoice_number = str(next_number)
                # Ensure global uniqueness in case another user chose same number
                while Sale.objects.filter(invoice_number=invoice_number).exists():
                    next_number += 1
                    invoice_number = str(next_number)
                validated_data['invoice_number'] = invoice_number

            exchange_rate = validated_data.pop('exchange_rate', Decimal('1'))
            original_currency = validated_data.pop('original_currency', None)

            if customer_id:
                customer = Customer.objects.get(id=customer_id, created_by=created_by)
                sale = Sale.objects.create(created_by=created_by, customer=customer, exchange_rate=exchange_rate, original_currency=original_currency or customer.currency, **validated_data)
            else:
                supplier = Supplier.objects.get(id=supplier_id, created_by=created_by)
                sale = Sale.objects.create(created_by=created_by, supplier=supplier, exchange_rate=exchange_rate, original_currency=original_currency or 'USD', **validated_data)

            total_sale_amount = 0
            for item_data in items_data:
                product_id = item_data.pop('product_id')
                product = Product.objects.get(id=product_id, created_by=created_by)
                quantity = Decimal(item_data['quantity'])

                if product.stock_quantity < quantity:
                    raise serializers.ValidationError(
                        {
                            'items': f"Insufficient stock for product '{product.name}'."
                        }
                    )

                sale_item = SaleItem.objects.create(
                    sale=sale,
                    product=product,
                    **item_data
                )

                Product.objects.filter(id=product.id).update(stock_quantity=F('stock_quantity') - sale_item.quantity)

                total_sale_amount += sale_item.line_total

            sale.original_amount = total_sale_amount
            sale.save()

            if sale.customer_id:
                Customer.objects.filter(id=sale.customer.id).update(open_balance=F('open_balance') + sale.converted_amount)
            else:
                Supplier.objects.filter(id=sale.supplier.id).update(open_balance=F('open_balance') - sale.converted_amount)

        return sale

    def update(self, instance, validated_data):
        items_data = validated_data.pop('items')
        customer_id = validated_data.pop('customer_id', instance.customer_id)
        supplier_id = validated_data.pop('supplier_id', instance.supplier_id)
        if not customer_id and not supplier_id:
            raise serializers.ValidationError('customer_id or supplier_id required')
        if customer_id and supplier_id:
            raise serializers.ValidationError('Only one of customer_id or supplier_id may be provided.')

        with transaction.atomic():
            # Revert old transaction data
            if instance.customer_id:
                Customer.objects.filter(id=instance.customer.id).update(open_balance=F('open_balance') - instance.converted_amount)
            elif instance.supplier_id:
                Supplier.objects.filter(id=instance.supplier.id).update(open_balance=F('open_balance') + instance.converted_amount)
            for item in instance.items.all():
                Product.objects.filter(id=item.product.id).update(stock_quantity=F('stock_quantity') + item.quantity)

            instance.items.all().delete()

            # Handle partner switch
            if customer_id != instance.customer_id or supplier_id != instance.supplier_id:
                if customer_id:
                    customer = Customer.objects.get(id=customer_id, created_by=self.context['request'].user)
                    instance.customer = customer
                    instance.supplier = None
                else:
                    supplier = Supplier.objects.get(id=supplier_id, created_by=self.context['request'].user)
                    instance.supplier = supplier
                    instance.customer = None

            # Create new items
            exchange_rate = validated_data.get('exchange_rate', instance.exchange_rate)
            instance.exchange_rate = exchange_rate
            instance.original_currency = validated_data.get('original_currency', instance.original_currency)

            new_total_amount = 0
            for item_data in items_data:
                product_id = item_data.pop('product_id')
                product = Product.objects.get(id=product_id, created_by=self.context['request'].user)

                sale_item = SaleItem.objects.create(
                    sale=instance,
                    product=product,
                    **item_data
                )

                Product.objects.filter(id=product.id).update(stock_quantity=F('stock_quantity') - sale_item.quantity)

                new_total_amount += sale_item.line_total

            instance.original_amount = new_total_amount
            instance.sale_date = validated_data.get('sale_date', instance.sale_date)
            instance.invoice_number = validated_data.get('invoice_number', instance.invoice_number)
            instance.details = validated_data.get('details', instance.details)
            instance.save()

            if instance.customer_id:
                Customer.objects.filter(id=instance.customer.id).update(open_balance=F('open_balance') + instance.converted_amount)
            elif instance.supplier_id:
                Supplier.objects.filter(id=instance.supplier.id).update(open_balance=F('open_balance') - instance.converted_amount)

        return instance


class OfferItemSerializer(serializers.ModelSerializer):
    product_name = serializers.CharField(source='product.name', read_only=True)
    class Meta:
        model = OfferItem
        fields = ['id', 'product', 'product_name', 'quantity', 'unit_price', 'line_total']

class OfferItemWriteSerializer(serializers.ModelSerializer):
    product_id = serializers.IntegerField()
    class Meta:
        model = OfferItem
        fields = ['product_id', 'quantity', 'unit_price']

class OfferReadSerializer(serializers.ModelSerializer):
    items = OfferItemSerializer(many=True, read_only=True)
    customer_name = serializers.CharField(source='customer.name', read_only=True)
    class Meta:
        model = Offer
        fields = ['id', 'customer', 'customer_name', 'offer_date', 'status', 'total_amount', 'items']

class OfferWriteSerializer(serializers.ModelSerializer):
    items = OfferItemWriteSerializer(many=True)
    # ``customer_id`` can be provided explicitly or inferred from the view context
    # when using nested routes like /customers/<id>/offers/.
    customer_id = serializers.IntegerField(required=False)

    class Meta:
        model = Offer
        fields = ['customer_id', 'offer_date', 'items', 'details']

    def create(self, validated_data):
        items_data = validated_data.pop('items')
        # Pull customer id either from data or from the view context (nested route)
        customer_id = validated_data.pop('customer_id', self.context.get('customer_id'))
        if customer_id is None:
            raise serializers.ValidationError({'customer_id': 'This field is required.'})

        # ``created_by`` may be supplied via ``serializer.save``; pop it to
        # avoid passing multiple values to ``Offer.objects.create``. Defaults
        # to the request user.
        created_by = validated_data.pop('created_by', self.context['request'].user)

        with transaction.atomic():
            customer = Customer.objects.get(id=customer_id, created_by=created_by)

            offer = Offer.objects.create(
                created_by=created_by,
                customer=customer,
                **validated_data
            )

            total_offer_amount = 0
            for item_data in items_data:
                product_id = item_data.pop('product_id')
                product = Product.objects.get(id=product_id, created_by=created_by)

                offer_item = OfferItem.objects.create(
                    offer=offer,
                    product=product,
                    **item_data
                )
                total_offer_amount += offer_item.line_total

            offer.total_amount = total_offer_amount
            offer.save()

        return offer

    def update(self, instance, validated_data):
        items_data = validated_data.pop('items')
        with transaction.atomic():
            instance.items.all().delete()
            total_offer_amount = 0
            for item_data in items_data:
                product_id = item_data.pop('product_id')
                product = Product.objects.get(id=product_id, created_by=self.context['request'].user)
                offer_item = OfferItem.objects.create(
                    offer=instance,
                    product=product,
                    **item_data
                )
                total_offer_amount += offer_item.line_total

            instance.offer_date = validated_data.get('offer_date', instance.offer_date)
            instance.details = validated_data.get('details', instance.details)
            instance.total_amount = total_offer_amount
            instance.save()
        return instance


class SupplierSerializer(serializers.ModelSerializer):
    class Meta:
        model = Supplier
        fields = ['id', 'name', 'email', 'phone', 'address', 'open_balance', 'created_at']
        read_only_fields = ['created_by']


class ExpenseCategorySerializer(serializers.ModelSerializer):
    class Meta:
        model = ExpenseCategory
        fields = ['id', 'name']
        read_only_fields = ['created_by']

class ExpenseSerializer(serializers.ModelSerializer):
    # This makes the category name appear in the API response, which is more useful than just the ID.
    category_name = serializers.CharField(source='category.name', read_only=True, allow_null=True)
    account_name = serializers.CharField(source='account.name', read_only=True)
    supplier_name = serializers.CharField(source='supplier.name', read_only=True, allow_null=True)

    class Meta:
        model = Expense
        fields = [
            'id',
            'category',
            'category_name',
            'amount',
            'expense_date',
            'description',
            'account',
            'account_name',
            'supplier',
            'supplier_name',
        ]
        read_only_fields = ['created_by', 'account_name', 'supplier_name']

class PurchaseItemSerializer(serializers.ModelSerializer):
    product_name = serializers.CharField(source='product.name', read_only=True)
    class Meta:
        model = PurchaseItem
        fields = ['id', 'product', 'product_name', 'quantity', 'unit_price', 'line_total']

# For creating a new purchase
class PurchaseItemWriteSerializer(serializers.ModelSerializer):
    product_id = serializers.IntegerField()
    class Meta:
        model = PurchaseItem
        fields = ['product_id', 'quantity', 'unit_price']


class SaleReturnItemSerializer(serializers.ModelSerializer):
    product_id = serializers.IntegerField()
    reason = serializers.CharField(required=False, allow_blank=True, allow_null=True)

    class Meta:
        model = SaleReturnItem
        fields = ['product_id', 'quantity', 'unit_price', 'reason']


class SaleReturnSerializer(serializers.ModelSerializer):
    items = SaleReturnItemSerializer(many=True)
    sale_id = serializers.IntegerField()

    class Meta:
        model = SaleReturn
        fields = ['id', 'sale_id', 'return_date', 'total_amount', 'items']
        read_only_fields = ['id', 'total_amount']

    def create(self, validated_data):
        items_data = validated_data.pop('items')
        sale_id = validated_data.pop('sale_id')
        sale = Sale.objects.get(id=sale_id, created_by=self.context['request'].user)
        sale_return = SaleReturn.objects.create(sale=sale, created_by=self.context['request'].user, **validated_data)
        for item_data in items_data:
            product = Product.objects.get(id=item_data['product_id'], created_by=self.context['request'].user)
            SaleReturnItem.objects.create(
                sale_return=sale_return,
                product=product,
                quantity=item_data['quantity'],
                unit_price=item_data['unit_price'],
                reason=item_data.get('reason', '')
            )
        sale_return.save(commit=True)
        return sale_return

# For reading/viewing a purchase
class PurchaseReadSerializer(serializers.ModelSerializer):
    items = PurchaseItemSerializer(many=True, read_only=True)
    supplier_name = serializers.CharField(source='supplier.name', read_only=True, allow_null=True)
    customer_name = serializers.CharField(source='customer.name', read_only=True, allow_null=True)
    account_name = serializers.CharField(source='account.name', read_only=True, allow_null=True)
    class Meta:
        model = Purchase
        fields = [
            'id',
            'supplier',
            'supplier_name',
            'customer',
            'customer_name',
            'purchase_date',
            'bill_number',
            'original_currency',
            'original_amount',
            'exchange_rate',
            'converted_amount',
            'total_amount',
            'account',
            'account_name',
            'items',
        ]

# For creating/writing a purchase
class PurchaseWriteSerializer(serializers.ModelSerializer):
    items = PurchaseItemWriteSerializer(many=True)
    supplier_id = serializers.IntegerField(required=False)
    customer_id = serializers.IntegerField(required=False)
    class Meta:
        model = Purchase
        fields = ['supplier_id', 'customer_id', 'purchase_date', 'bill_number', 'account', 'items', 'original_currency', 'exchange_rate']

    def create(self, validated_data):
        items_data = validated_data.pop('items')
        supplier_id = validated_data.pop('supplier_id', None)
        customer_id = validated_data.pop('customer_id', None)
        if not supplier_id and not customer_id:
            raise serializers.ValidationError('supplier_id or customer_id required')
        if supplier_id and customer_id:
            raise serializers.ValidationError('Only one of supplier_id or customer_id may be provided.')
        created_by = self.context['request'].user

        with transaction.atomic():
            exchange_rate = validated_data.pop('exchange_rate', Decimal('1'))
            original_currency = validated_data.pop('original_currency', None)

            if supplier_id:
                supplier = Supplier.objects.get(id=supplier_id, created_by=created_by)
                purchase = Purchase.objects.create(created_by=created_by, supplier=supplier, exchange_rate=exchange_rate, original_currency=original_currency or 'USD', **validated_data)
            else:
                customer = Customer.objects.get(id=customer_id, created_by=created_by)
                purchase = Purchase.objects.create(created_by=created_by, customer=customer, exchange_rate=exchange_rate, original_currency=original_currency or customer.currency, **validated_data)

            total_purchase_amount = 0
            for item_data in items_data:
                product_id = item_data.pop('product_id')
                product = Product.objects.get(id=product_id, created_by=created_by)

                purchase_item = PurchaseItem.objects.create(
                    purchase=purchase,
                    product=product,
                    **item_data
                )

                Product.objects.filter(id=product.id).update(stock_quantity=F('stock_quantity') + purchase_item.quantity)

                total_purchase_amount += purchase_item.line_total

            purchase.original_amount = total_purchase_amount
            purchase.save()

            if not purchase.account_id:
                if purchase.supplier_id:
                    Supplier.objects.filter(id=purchase.supplier.id).update(open_balance=F('open_balance') + purchase.converted_amount)
                else:
                    Customer.objects.filter(id=purchase.customer.id).update(open_balance=F('open_balance') - purchase.converted_amount)

        return purchase

    def update(self, instance, validated_data):
        items_data = validated_data.pop('items')
        supplier_id = validated_data.pop('supplier_id', instance.supplier_id)
        customer_id = validated_data.pop('customer_id', instance.customer_id)
        if not supplier_id and not customer_id:
            raise serializers.ValidationError('supplier_id or customer_id required')
        if supplier_id and customer_id:
            raise serializers.ValidationError('Only one of supplier_id or customer_id may be provided.')

        with transaction.atomic():
            old_supplier = instance.supplier
            old_customer = instance.customer
            if not instance.account_id:
                if old_supplier:
                    Supplier.objects.filter(id=old_supplier.id).update(open_balance=F('open_balance') - instance.converted_amount)
                elif old_customer:
                    Customer.objects.filter(id=old_customer.id).update(open_balance=F('open_balance') + instance.converted_amount)

            # Handle partner switch
            if supplier_id != instance.supplier_id or customer_id != instance.customer_id:
                if supplier_id:
                    supplier = Supplier.objects.get(id=supplier_id, created_by=self.context['request'].user)
                    instance.supplier = supplier
                    instance.customer = None
                else:
                    customer = Customer.objects.get(id=customer_id, created_by=self.context['request'].user)
                    instance.customer = customer
                    instance.supplier = None
            else:
                supplier = instance.supplier
                customer = instance.customer

            for item in instance.items.all():
                Product.objects.filter(id=item.product.id).update(stock_quantity=F('stock_quantity') - item.quantity)

            instance.items.all().delete()

            exchange_rate = validated_data.get('exchange_rate', instance.exchange_rate)
            instance.exchange_rate = exchange_rate
            instance.original_currency = validated_data.get('original_currency', instance.original_currency)

            new_total_amount = 0
            for item_data in items_data:
                product_id = item_data.pop('product_id')
                product = Product.objects.get(id=product_id, created_by=self.context['request'].user)
                purchase_item = PurchaseItem.objects.create(purchase=instance, product=product, **item_data)

                Product.objects.filter(id=product.id).update(stock_quantity=F('stock_quantity') + purchase_item.quantity)

                new_total_amount += purchase_item.line_total

            instance.original_amount = new_total_amount
            instance.purchase_date = validated_data.get('purchase_date', instance.purchase_date)
            instance.bill_number = validated_data.get('bill_number', instance.bill_number)
            instance.account = validated_data.get('account', instance.account)
            instance.save()

            if not instance.account_id:
                if instance.supplier_id:
                    Supplier.objects.filter(id=instance.supplier.id).update(open_balance=F('open_balance') + instance.converted_amount)
                else:
                    Customer.objects.filter(id=instance.customer.id).update(open_balance=F('open_balance') - instance.converted_amount)

        return instance


class PurchaseReturnItemSerializer(serializers.ModelSerializer):
    product_id = serializers.IntegerField()

    class Meta:
        model = PurchaseReturnItem
        fields = ['product_id', 'quantity', 'unit_price']


class PurchaseReturnSerializer(serializers.ModelSerializer):
    items = PurchaseReturnItemSerializer(many=True)
    purchase_id = serializers.IntegerField()

    class Meta:
        model = PurchaseReturn
        fields = ['id', 'purchase_id', 'return_date', 'total_amount', 'items']
        read_only_fields = ['id', 'total_amount']

    def create(self, validated_data):
        items_data = validated_data.pop('items')
        purchase_id = validated_data.pop('purchase_id')
        purchase = Purchase.objects.get(id=purchase_id, created_by=self.context['request'].user)
        purchase_return = PurchaseReturn.objects.create(purchase=purchase, created_by=self.context['request'].user, **validated_data)
        for item_data in items_data:
            product = Product.objects.get(id=item_data['product_id'], created_by=self.context['request'].user)
            PurchaseReturnItem.objects.create(
                purchase_return=purchase_return,
                product=product,
                quantity=item_data['quantity'],
                unit_price=item_data['unit_price'],
            )
        purchase_return.save(commit=True)
        return purchase_return


class BankAccountSerializer(serializers.ModelSerializer):
    class Meta:
        model = BankAccount
        fields = ['id', 'name', 'balance', 'currency']
        read_only_fields = ['balance', 'created_by']<|MERGE_RESOLUTION|>--- conflicted
+++ resolved
@@ -123,7 +123,7 @@
 
         customer = self.context.get('customer') or (self.instance.customer if self.instance else None)
         if customer:
-<<<<<<< HEAD
+ codex/create-exchange-rates-service-module
             attrs['currency'] = currency or customer.currency
             if attrs['currency'] != customer.currency:
                 manual_rate = attrs.get('exchange_rate')
@@ -135,13 +135,12 @@
                     raise serializers.ValidationError(
                         {'exchange_rate': 'Exchange rate required when currencies differ.'}
                     )
-=======
             attrs['original_currency'] = currency or customer.currency
             if attrs['original_currency'] != customer.currency:
                 exchange_rate = attrs.get('exchange_rate')
                 if not exchange_rate or Decimal(str(exchange_rate)) <= 0:
                     raise serializers.ValidationError({'exchange_rate': 'Exchange rate required when currencies differ.'})
->>>>>>> ae1b18bb
+
             else:
                 attrs['exchange_rate'] = Decimal('1')
         return attrs
