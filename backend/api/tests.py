--- conflicted
+++ resolved
@@ -17,10 +17,8 @@
     Offer,
     OfferItem,
     Sale,
-<<<<<<< HEAD
-=======
     SaleItem,
->>>>>>> 2a6b4427
+ main
 )
 from .serializers import ProductSerializer, PaymentSerializer
 from .activity_logger import log_activity
