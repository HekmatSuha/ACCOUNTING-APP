--- conflicted
+++ resolved
@@ -305,14 +305,13 @@
         Payment.objects.create(
             customer=self.customer,
             payment_date=date.today(),
-<<<<<<< HEAD
+ codex/create-exchange-rates-service-module
             amount=Decimal('100.00'),
-            currency='EUR',
-=======
+            currency
             original_amount=Decimal('100.00'),
             original_currency='EUR',
             exchange_rate=Decimal('1.10'),
->>>>>>> 2790a5e2
+
             method='Cash',
             account=self.account,
             created_by=self.user,
@@ -341,25 +340,25 @@
     def test_currency_must_match_account(self, mock_rate):
         data = {
             'payment_date': date.today(),
-<<<<<<< HEAD
+ codex/create-exchange-rates-service-module
             'amount': Decimal('50.00'),
             'currency': 'USD',
-=======
+
             'original_amount': Decimal('50.00'),
             'original_currency': 'USD',
             'exchange_rate': Decimal('1'),
->>>>>>> 2790a5e2
+
             'method': 'Cash',
             'account': self.account.id,
         }
         serializer = PaymentSerializer(data=data, context={'customer': self.customer})
         self.assertFalse(serializer.is_valid())
-<<<<<<< HEAD
+ codex/create-exchange-rates-service-module
         self.assertIn('currency', serializer.errors)
         mock_rate.assert_not_called()
-=======
+
         self.assertIn('original_currency', serializer.errors)
->>>>>>> 2790a5e2
+
 
 
 class ActivityRestoreTest(TestCase):
