--- conflicted
+++ resolved
@@ -105,9 +105,7 @@
                 error_detail = error_detail.get("info", str(error_detail))
             raise ValueError(f"Exchange rate API returned error: {error_detail}")
 
-<<<<<<< HEAD
-        rate = _extract_rate(data, to_currency)
-=======
+
         rates = data.get("quotes")
         rate_key = f"{from_currency}{to_currency}"
         if not isinstance(rates, dict) or rate_key not in rates:
@@ -120,7 +118,7 @@
             raise ValueError(
                 f"Invalid exchange rate value received: {rate_value}"
             ) from conversion_error
->>>>>>> 63ef4bbe
+
 
         cache.set(cache_key, rate, timeout=3600)
         return rate
