# backend/api/models.py
from django.db import models, transaction
from django.db.models import F, Sum, DecimalField
from django.db.models.functions import Coalesce
from django.contrib.auth.models import User
from django.contrib.contenttypes.fields import GenericForeignKey
from django.contrib.contenttypes.models import ContentType
from decimal import Decimal
from .exchange_rates import get_exchange_rate

class Activity(models.Model):
    ACTION_TYPES = (
        ('created', 'Created'),
        ('updated', 'Updated'),
        ('deleted', 'Deleted'),
        ('restored', 'Restored'),
    )

    user = models.ForeignKey(User, on_delete=models.CASCADE, related_name='activities')
    action_type = models.CharField(max_length=10, choices=ACTION_TYPES)
    description = models.CharField(max_length=255)
    timestamp = models.DateTimeField(auto_now_add=True)

    # Generic relationship to the object that was acted upon
    content_type = models.ForeignKey(ContentType, on_delete=models.CASCADE)
    object_id = models.PositiveIntegerField()
    content_object = GenericForeignKey('content_type', 'object_id')

    # For "deleted" actions, we can store the object's data so we can restore it
    object_repr = models.TextField(blank=True, null=True)

    class Meta:
        ordering = ['-timestamp']
        verbose_name_plural = 'Activities'

    def __str__(self):
        return f'{self.user.username} {self.action_type} - {self.description}'

class Customer(models.Model):
    CURRENCY_CHOICES = [
        ('USD', 'United States Dollar'),
        ('EUR', 'Euro'),
        ('KZT', 'Kazakhstani Tenge'),
        ('TRY', 'Turkish Lira'),
    ]
    name = models.CharField(max_length=255)
    email = models.EmailField(max_length=254, blank=True, null=True)
    phone = models.CharField(max_length=20, blank=True, null=True)
    address = models.TextField(blank=True, null=True)
    image = models.ImageField(upload_to='customer_images/', blank=True, null=True)
    currency = models.CharField(max_length=3, choices=CURRENCY_CHOICES, default='USD')
    open_balance = models.DecimalField(max_digits=12, decimal_places=2, default=0.00)

    created_by = models.ForeignKey(User, on_delete=models.CASCADE, related_name='customers')
    created_at = models.DateTimeField(auto_now_add=True)
    updated_at = models.DateTimeField(auto_now=True)

    def __str__(self):
        return self.name

    @property
    def balance(self):
        """Current balance derived from sales, purchases, and payments."""
        sales_total = self.sales.aggregate(
            total=Coalesce(Sum('converted_amount'), 0, output_field=DecimalField())
        )['total']
        payments_total = self.payments.aggregate(
            total=Coalesce(Sum('converted_amount'), 0, output_field=DecimalField())
        )['total']
        purchases_total = self.purchases.aggregate(
            total=Coalesce(Sum('converted_amount'), 0, output_field=DecimalField())
        )['total']
        return sales_total - payments_total - purchases_total


class Sale(models.Model):
    # Either a customer or supplier can be the counterparty of a sale
    customer = models.ForeignKey(Customer, on_delete=models.CASCADE, related_name='sales', null=True, blank=True)
    supplier = models.ForeignKey('Supplier', on_delete=models.CASCADE, related_name='sales', null=True, blank=True)
    sale_date = models.DateField(auto_now_add=True)
    invoice_number = models.CharField(max_length=50, unique=True, blank=True, null=True)
    original_currency = models.CharField(max_length=3, choices=Customer.CURRENCY_CHOICES, default='USD')
    original_amount = models.DecimalField(max_digits=12, decimal_places=2, default=0.00)
    exchange_rate = models.DecimalField(max_digits=12, decimal_places=6, default=1)
    converted_amount = models.DecimalField(max_digits=12, decimal_places=2, default=0.00)
    total_amount = models.DecimalField(max_digits=12, decimal_places=2, default=0.00)
    details = models.TextField(blank=True, null=True)  # e.g., "5 x RAISINS @ 9500"
    created_by = models.ForeignKey(User, on_delete=models.CASCADE, related_name='sales')
    created_at = models.DateTimeField(auto_now_add=True)

    def __str__(self):
        if self.customer_id:
            return f"Sale #{self.id} for {self.customer.name}"
        return f"Sale #{self.id} to {self.supplier.name}"

    def save(self, *args, **kwargs):
        # Compute converted amount from original amount
        self.converted_amount = (
            Decimal(self.original_amount) * Decimal(self.exchange_rate)
        ).quantize(Decimal('0.01')) if self.original_amount else Decimal('0')
        self.total_amount = self.converted_amount
        super().save(*args, **kwargs)


class Offer(models.Model):
    STATUS_CHOICES = [
        ('pending', 'Pending'),
        ('accepted', 'Accepted'),
        ('declined', 'Declined'),
    ]

    customer = models.ForeignKey(Customer, on_delete=models.CASCADE, related_name='offers')
    offer_date = models.DateField(auto_now_add=True)
    status = models.CharField(max_length=10, choices=STATUS_CHOICES, default='pending')
    total_amount = models.DecimalField(max_digits=12, decimal_places=2, default=0.00)
    details = models.TextField(blank=True, null=True)
    created_by = models.ForeignKey(User, on_delete=models.CASCADE, related_name='offers')
    created_at = models.DateTimeField(auto_now_add=True)

    def __str__(self):
        return f"Offer #{self.id} for {self.customer.name}"


class BankAccount(models.Model):
    name = models.CharField(max_length=255)
    balance = models.DecimalField(max_digits=12, decimal_places=2, default=0)
    currency = models.CharField(max_length=3, choices=Customer.CURRENCY_CHOICES, default='USD')
    created_by = models.ForeignKey(User, on_delete=models.CASCADE, related_name='bank_accounts')
    created_at = models.DateTimeField(auto_now_add=True)

    def __str__(self):
        return self.name


class Payment(models.Model):
    PAYMENT_METHODS = [
        ('Cash', 'Cash'),
        ('Bank', 'Bank Transfer'),
        ('Card', 'Credit/Debit Card'),
    ]
    # keep payment-to-customer if you need it:
    customer = models.ForeignKey(Customer, on_delete=models.CASCADE, related_name='payments')

    # NEW: add an optional link to a specific sale (your /api/sales/<pk>/payments/ view needs this)
    sale = models.ForeignKey(Sale, on_delete=models.CASCADE, related_name='payments', blank=True, null=True)

    payment_date = models.DateField()
    original_amount = models.DecimalField(max_digits=12, decimal_places=2)
    original_currency = models.CharField(max_length=3, choices=Customer.CURRENCY_CHOICES)
    exchange_rate = models.DecimalField(max_digits=12, decimal_places=6, default=1)
    converted_amount = models.DecimalField(max_digits=12, decimal_places=2, default=0)
    method = models.CharField(max_length=20, choices=PAYMENT_METHODS, default='Cash')
    notes = models.TextField(blank=True, null=True)
    account = models.ForeignKey(BankAccount, on_delete=models.CASCADE, related_name='payments', null=True, blank=True)
    created_by = models.ForeignKey(User, on_delete=models.CASCADE, related_name='payments')
    created_at = models.DateTimeField(auto_now_add=True)

    def __str__(self):
        if self.sale_id:
            return f"Payment of {self.original_amount} for Sale #{self.sale.id}"
        return f"Payment of {self.original_amount} from {self.customer.name}"

    def save(self, *args, **kwargs):
        # determine converted amount
        if self.original_currency == self.customer.currency:
            self.exchange_rate = Decimal('1')
            self.converted_amount = self.original_amount
        else:
<<<<<<< HEAD
            if not self.exchange_rate or self.exchange_rate == 1:
                self.exchange_rate = get_exchange_rate(self.currency, self.customer.currency)
            self.converted_amount = (Decimal(self.amount) * Decimal(self.exchange_rate)).quantize(Decimal('0.01'))
=======
            self.converted_amount = (Decimal(self.original_amount) * Decimal(self.exchange_rate)).quantize(Decimal('0.01'))
>>>>>>> ae1b18bb

        with transaction.atomic():
            if self.pk:
                old = Payment.objects.select_for_update().get(pk=self.pk)

                # Update customer balance using converted amounts
                if old.customer_id != self.customer_id:
                    Customer.objects.filter(pk=old.customer_id).update(open_balance=F('open_balance') + old.converted_amount)
                    Customer.objects.filter(pk=self.customer_id).update(open_balance=F('open_balance') - self.converted_amount)
                else:
                    delta = self.converted_amount - old.converted_amount
                    Customer.objects.filter(pk=self.customer_id).update(open_balance=F('open_balance') - delta)

                # Update bank account balance using payment amounts
                if old.account_id != self.account_id:
                    if old.account_id:
                        BankAccount.objects.filter(pk=old.account_id).update(balance=F('balance') - old.original_amount)
                    if self.account_id:
                        BankAccount.objects.filter(pk=self.account_id).update(balance=F('balance') + self.original_amount)
                elif self.account_id:
                    delta = self.original_amount - old.original_amount
                    BankAccount.objects.filter(pk=self.account_id).update(balance=F('balance') + delta)
            else:
                Customer.objects.filter(pk=self.customer_id).update(open_balance=F('open_balance') - self.converted_amount)
                if self.account_id:
                    BankAccount.objects.filter(pk=self.account_id).update(balance=F('balance') + self.original_amount)
            super().save(*args, **kwargs)

    def delete(self, *args, **kwargs):
        with transaction.atomic():
            Customer.objects.filter(pk=self.customer_id).update(open_balance=F('open_balance') + self.converted_amount)
            if self.account_id:
                BankAccount.objects.filter(pk=self.account_id).update(balance=F('balance') - self.original_amount)
            super().delete(*args, **kwargs)


class Product(models.Model):
    name = models.CharField(max_length=255)
    description = models.TextField(blank=True, null=True)
    sku = models.CharField(max_length=100, blank=True, null=True)
    purchase_price = models.DecimalField(max_digits=12, decimal_places=2, default=0.00)
    sale_price = models.DecimalField(max_digits=12, decimal_places=2)
    stock_quantity = models.DecimalField(max_digits=10, decimal_places=2, default=0)
    image = models.ImageField(upload_to='product_images/', blank=True, null=True)

    created_by = models.ForeignKey(User, on_delete=models.CASCADE, related_name='products')
    created_at = models.DateTimeField(auto_now_add=True)
    updated_at = models.DateTimeField(auto_now=True)

    class Meta:
        unique_together = ('sku', 'created_by')

    def __str__(self):
        return self.name


class SaleItem(models.Model):
    sale = models.ForeignKey(Sale, on_delete=models.CASCADE, related_name='items')
    product = models.ForeignKey(Product, on_delete=models.CASCADE, related_name='sale_items')
    quantity = models.PositiveIntegerField()
    unit_price = models.DecimalField(max_digits=10, decimal_places=2)

    @property
    def line_total(self):
        return self.quantity * self.unit_price

    def __str__(self):
        return f"{self.quantity} of {self.product.name} for Sale #{self.sale.id}"


class SaleReturn(models.Model):
    sale = models.ForeignKey(Sale, on_delete=models.CASCADE, related_name='returns')
    return_date = models.DateField()
    total_amount = models.DecimalField(max_digits=12, decimal_places=2, default=0.00)
    created_by = models.ForeignKey(User, on_delete=models.CASCADE, related_name='sale_returns')
    created_at = models.DateTimeField(auto_now_add=True)

    def save(self, *args, **kwargs):
        commit = kwargs.pop('commit', False)
        with transaction.atomic():
            super().save(*args, **kwargs)
            if commit:
                total = Decimal('0')
                for item in self.items.all():
                    Product.objects.filter(pk=item.product_id).update(stock_quantity=F('stock_quantity') + item.quantity)
                    total += item.line_total
                self.total_amount = total
                if self.sale.customer_id:
                    Customer.objects.filter(pk=self.sale.customer_id).update(open_balance=F('open_balance') - total)
                elif self.sale.supplier_id:
                    Supplier.objects.filter(pk=self.sale.supplier_id).update(open_balance=F('open_balance') + total)
                super().save(update_fields=['total_amount'])

    def delete(self, *args, **kwargs):
        with transaction.atomic():
            for item in self.items.all():
                Product.objects.filter(pk=item.product_id).update(stock_quantity=F('stock_quantity') - item.quantity)
            if self.sale.customer_id:
                Customer.objects.filter(pk=self.sale.customer_id).update(open_balance=F('open_balance') + self.total_amount)
            elif self.sale.supplier_id:
                Supplier.objects.filter(pk=self.sale.supplier_id).update(open_balance=F('open_balance') - self.total_amount)
            super().delete(*args, **kwargs)


class SaleReturnItem(models.Model):
    sale_return = models.ForeignKey(SaleReturn, on_delete=models.CASCADE, related_name='items')
    product = models.ForeignKey(Product, on_delete=models.CASCADE, related_name='sale_return_items')
    quantity = models.DecimalField(max_digits=10, decimal_places=2)
    unit_price = models.DecimalField(max_digits=12, decimal_places=2)
    reason = models.CharField(max_length=255, blank=True, null=True)

    @property
    def line_total(self):
        return self.quantity * self.unit_price

    def __str__(self):
        return f"{self.quantity} of {self.product.name} returned for Sale #{self.sale_return.sale.id}"


class OfferItem(models.Model):
    offer = models.ForeignKey(Offer, on_delete=models.CASCADE, related_name='items')
    product = models.ForeignKey(Product, on_delete=models.CASCADE, related_name='offer_items')
    quantity = models.PositiveIntegerField()
    unit_price = models.DecimalField(max_digits=10, decimal_places=2)

    @property
    def line_total(self):
        return self.quantity * self.unit_price

    def __str__(self):
        return f"{self.quantity} of {self.product.name} for Offer #{self.offer.id}"


class Supplier(models.Model):
    name = models.CharField(max_length=255)
    email = models.EmailField(max_length=254, blank=True, null=True)
    phone = models.CharField(max_length=20, blank=True, null=True)
    address = models.TextField(blank=True, null=True)
    open_balance = models.DecimalField(max_digits=12, decimal_places=2, default=0.00)
    created_by = models.ForeignKey(User, on_delete=models.CASCADE, related_name='suppliers')
    created_at = models.DateTimeField(auto_now_add=True)
    updated_at = models.DateTimeField(auto_now=True)

    def __str__(self):
        return self.name


class ExpenseCategory(models.Model):
    name = models.CharField(max_length=255)
    created_by = models.ForeignKey(User, on_delete=models.CASCADE, related_name='expense_categories')
    created_at = models.DateTimeField(auto_now_add=True)

    class Meta:
        # Ensures that each user has unique category names
        unique_together = ('name', 'created_by')
        verbose_name_plural = "Expense Categories"

    def __str__(self):
        return self.name

class Expense(models.Model):
    category = models.ForeignKey(ExpenseCategory, on_delete=models.SET_NULL, null=True, blank=True, related_name='expenses')
    amount = models.DecimalField(max_digits=12, decimal_places=2)
    expense_date = models.DateField()
    description = models.TextField(blank=True, null=True)
    account = models.ForeignKey('BankAccount', on_delete=models.CASCADE, related_name='expenses', null=True, blank=True)
    created_by = models.ForeignKey(User, on_delete=models.CASCADE, related_name='expenses')
    created_at = models.DateTimeField(auto_now_add=True)
    supplier = models.ForeignKey(Supplier, on_delete=models.SET_NULL, null=True, blank=True, related_name='payments')

    def __str__(self):
        return f"Expense of {self.amount} on {self.expense_date}"

    def save(self, *args, **kwargs):
        with transaction.atomic():
            if self.pk:
                old = Expense.objects.get(pk=self.pk)
                # If account has changed
                if old.account_id != self.account_id:
                    if old.account_id:
                        BankAccount.objects.filter(pk=old.account_id).update(balance=F('balance') + old.amount)
                    if self.account_id:
                        BankAccount.objects.filter(pk=self.account_id).update(balance=F('balance') - self.amount)
                # If account is the same, just update with the delta
                elif self.account_id:
                    delta = self.amount - old.amount
                    BankAccount.objects.filter(pk=self.account_id).update(balance=F('balance') - delta)

                # Handle supplier balance update on change
                if old.supplier_id != self.supplier_id:
                    if old.supplier_id:
                        Supplier.objects.filter(pk=old.supplier_id).update(open_balance=F('open_balance') + old.amount)
                    if self.supplier_id:
                        Supplier.objects.filter(pk=self.supplier_id).update(open_balance=F('open_balance') - self.amount)
                # if supplier is same, update with delta
                elif self.supplier_id:
                    delta = self.amount - old.amount
                    Supplier.objects.filter(pk=self.supplier_id).update(open_balance=F('open_balance') - delta)

            # New expense
            else:
                if self.account_id:
                    BankAccount.objects.filter(pk=self.account_id).update(balance=F('balance') - self.amount)
                if self.supplier_id:
                    Supplier.objects.filter(pk=self.supplier_id).update(open_balance=F('open_balance') - self.amount)

            super().save(*args, **kwargs)

    def delete(self, *args, **kwargs):
        with transaction.atomic():
            if self.account_id:
                BankAccount.objects.filter(pk=self.account_id).update(balance=F('balance') + self.amount)
            if self.supplier_id:
                Supplier.objects.filter(pk=self.supplier_id).update(open_balance=F('open_balance') + self.amount)
            super().delete(*args, **kwargs)
    


class Purchase(models.Model):
    supplier = models.ForeignKey(Supplier, on_delete=models.CASCADE, related_name='purchases', null=True, blank=True)
    customer = models.ForeignKey(Customer, on_delete=models.CASCADE, related_name='purchases', null=True, blank=True)
    purchase_date = models.DateField()
    bill_number = models.CharField(max_length=50, blank=True, null=True)
    original_currency = models.CharField(max_length=3, choices=Customer.CURRENCY_CHOICES, default='USD')
    original_amount = models.DecimalField(max_digits=12, decimal_places=2, default=0.00)
    exchange_rate = models.DecimalField(max_digits=12, decimal_places=6, default=1)
    converted_amount = models.DecimalField(max_digits=12, decimal_places=2, default=0.00)
    total_amount = models.DecimalField(max_digits=12, decimal_places=2, default=0.00)
    account = models.ForeignKey('BankAccount', on_delete=models.CASCADE, related_name='purchases', null=True, blank=True)
    created_by = models.ForeignKey(User, on_delete=models.CASCADE, related_name='purchases')
    created_at = models.DateTimeField(auto_now_add=True)

    def __str__(self):
        if self.supplier_id:
            return f"Purchase #{self.id} from {self.supplier.name}"
        return f"Purchase #{self.id} from {self.customer.name}"

    def save(self, *args, **kwargs):
        with transaction.atomic():
            self.converted_amount = (
                Decimal(self.original_amount) * Decimal(self.exchange_rate)
            ).quantize(Decimal('0.01')) if self.original_amount else Decimal('0')
            self.total_amount = self.converted_amount
            current_total = Decimal(self.converted_amount)
            if self.pk:
                old = Purchase.objects.get(pk=self.pk)
                old_total = Decimal(old.converted_amount)
                if old.account_id != self.account_id:
                    if old.account_id:
                        BankAccount.objects.filter(pk=old.account_id).update(balance=F('balance') + old_total)
                    if self.account_id:
                        BankAccount.objects.filter(pk=self.account_id).update(balance=F('balance') - current_total)
                elif self.account_id:
                    delta = current_total - old_total
                    BankAccount.objects.filter(pk=self.account_id).update(balance=F('balance') - delta)
            elif self.account_id:
                BankAccount.objects.filter(pk=self.account_id).update(balance=F('balance') - current_total)
            super().save(*args, **kwargs)

    def delete(self, *args, **kwargs):
        with transaction.atomic():
            if self.account_id:
                BankAccount.objects.filter(pk=self.account_id).update(balance=F('balance') + Decimal(self.converted_amount))
            super().delete(*args, **kwargs)

class PurchaseItem(models.Model):
    purchase = models.ForeignKey(Purchase, on_delete=models.CASCADE, related_name='items')
    product = models.ForeignKey(Product, on_delete=models.CASCADE, related_name='purchase_items')
    quantity = models.DecimalField(max_digits=10, decimal_places=2)
    unit_price = models.DecimalField(max_digits=12, decimal_places=2) # This is the purchase price

    @property
    def line_total(self):
        return self.quantity * self.unit_price

    def __str__(self):
        return f"{self.quantity} of {self.product.name} for Purchase #{self.purchase.id}"


class PurchaseReturn(models.Model):
    purchase = models.ForeignKey(Purchase, on_delete=models.CASCADE, related_name='returns')
    return_date = models.DateField()
    total_amount = models.DecimalField(max_digits=12, decimal_places=2, default=0.00)
    created_by = models.ForeignKey(User, on_delete=models.CASCADE, related_name='purchase_returns')
    created_at = models.DateTimeField(auto_now_add=True)

    def save(self, *args, **kwargs):
        commit = kwargs.pop('commit', False)
        with transaction.atomic():
            super().save(*args, **kwargs)
            if commit:
                total = Decimal('0')
                for item in self.items.all():
                    Product.objects.filter(pk=item.product_id).update(stock_quantity=F('stock_quantity') - item.quantity)
                    total += item.line_total
                self.total_amount = total
                if not self.purchase.account_id:
                    if self.purchase.supplier_id:
                        Supplier.objects.filter(pk=self.purchase.supplier_id).update(open_balance=F('open_balance') - total)
                    elif self.purchase.customer_id:
                        Customer.objects.filter(pk=self.purchase.customer_id).update(open_balance=F('open_balance') + total)
                super().save(update_fields=['total_amount'])

    def delete(self, *args, **kwargs):
        with transaction.atomic():
            for item in self.items.all():
                Product.objects.filter(pk=item.product_id).update(stock_quantity=F('stock_quantity') + item.quantity)
            if not self.purchase.account_id:
                if self.purchase.supplier_id:
                    Supplier.objects.filter(pk=self.purchase.supplier_id).update(open_balance=F('open_balance') + self.total_amount)
                elif self.purchase.customer_id:
                    Customer.objects.filter(pk=self.purchase.customer_id).update(open_balance=F('open_balance') - self.total_amount)
            super().delete(*args, **kwargs)


class PurchaseReturnItem(models.Model):
    purchase_return = models.ForeignKey(PurchaseReturn, on_delete=models.CASCADE, related_name='items')
    product = models.ForeignKey(Product, on_delete=models.CASCADE, related_name='purchase_return_items')
    quantity = models.DecimalField(max_digits=10, decimal_places=2)
    unit_price = models.DecimalField(max_digits=12, decimal_places=2)

    @property
    def line_total(self):
        return self.quantity * self.unit_price

    def __str__(self):
        return f"{self.quantity} of {self.product.name} returned for Purchase #{self.purchase_return.purchase.id}"


class CompanyInfo(models.Model):
    """A singleton model to store company information."""
    name = models.CharField(max_length=255, default="Your Company Name")
    address = models.TextField(blank=True, null=True)
    phone = models.CharField(max_length=20, blank=True, null=True)
    email = models.EmailField(max_length=254, blank=True, null=True)
    website = models.URLField(blank=True, null=True)
    logo = models.ImageField(upload_to='company_logos/', blank=True, null=True)

    class Meta:
        verbose_name_plural = "Company Info"

    def __str__(self):
        return self.name

    def save(self, *args, **kwargs):
        self.pk = 1
        super(CompanyInfo, self).save(*args, **kwargs)

    @classmethod
    def load(cls):
        obj, created = cls.objects.get_or_create(pk=1)
        return obj


class CompanySettings(models.Model):
    """Singleton model to store company-wide settings."""
    base_currency = models.CharField(
        max_length=3,
        choices=Customer.CURRENCY_CHOICES,
        default="USD",
    )

    class Meta:
        verbose_name_plural = "Company Settings"

    def __str__(self):
        return self.base_currency

    def save(self, *args, **kwargs):
        self.pk = 1
        super(CompanySettings, self).save(*args, **kwargs)

    @classmethod
    def load(cls):
        obj, created = cls.objects.get_or_create(pk=1)
        return obj<|MERGE_RESOLUTION|>--- conflicted
+++ resolved
@@ -166,13 +166,13 @@
             self.exchange_rate = Decimal('1')
             self.converted_amount = self.original_amount
         else:
-<<<<<<< HEAD
+ codex/create-exchange-rates-service-module
             if not self.exchange_rate or self.exchange_rate == 1:
                 self.exchange_rate = get_exchange_rate(self.currency, self.customer.currency)
             self.converted_amount = (Decimal(self.amount) * Decimal(self.exchange_rate)).quantize(Decimal('0.01'))
-=======
+
             self.converted_amount = (Decimal(self.original_amount) * Decimal(self.exchange_rate)).quantize(Decimal('0.01'))
->>>>>>> ae1b18bb
+ main
 
         with transaction.atomic():
             if self.pk:
